--- conflicted
+++ resolved
@@ -1,10 +1,6 @@
 {
   "name": "@diamondslab/diamonds-monitor",
-<<<<<<< HEAD
-  "version": "1.0.1",
-=======
   "version": "1.0.3",
->>>>>>> 802d35ef
   "description": "Monitoring and management tools for ERC-2535 Diamond Proxy contracts",
   "module": "dist/index.js",
   "authors": [
@@ -96,12 +92,8 @@
   },
   "peerDependencies": {
     "@diamondslab/diamonds": "*",
-<<<<<<< HEAD
     "ethers": "^6.0.0",
     "hardhat": "^2.0.0"
-=======
-    "ethers": "^6.0.0"
->>>>>>> 802d35ef
   },
   "engines": {
     "node": ">=18.0.0",
